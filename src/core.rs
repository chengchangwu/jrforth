--- conflicted
+++ resolved
@@ -2220,15 +2220,11 @@
     use vm::VM;
     use self::test::Bencher;
     use std::mem;
-<<<<<<< HEAD
     use exception::Exception::{InvalidMemoryAddress, Abort, Quit, Pause, Bye, StackUnderflow,
                                InterpretingACompileOnlyWord, UndefinedWord, UnexpectedEndOfFile,
                                ControlStructureMismatch, ReturnStackUnderflow};
-=======
-    use exception::Exception::{InvalidMemoryAddress, Abort, Quit, Pause, Bye};
     use loader::HasLoader;
     use output::Output;
->>>>>>> 32c20a21
 
     #[bench]
     fn bench_noop(b: &mut Bencher) {
@@ -4030,8 +4026,9 @@
         b.iter(|| {
             vm.dup();
             vm.execute();
-            match vm.run() {
-                Err(e) => {
+            vm.run();
+            match vm.last_error() {
+                Some(e) => {
                     match e {
                         Quit => {}
                         _ => {
@@ -4039,7 +4036,7 @@
                         }
                     }
                 }
-                Ok(()) => assert!(true),
+                None => assert!(true),
             };
         });
     }
@@ -4049,9 +4046,11 @@
         let vm = &mut VM::new(16);
         vm.add_core();
         vm.add_output();
-        assert!(vm.load("./lib.fs").is_ok());
+        vm.load("./lib.fs");
+        assert_eq!(vm.last_error(), None);
         vm.set_source("CREATE FLAGS 8190 ALLOT   VARIABLE EFLAG");
-        assert!(vm.evaluate().is_ok());
+        vm.evaluate();
+        assert_eq!(vm.last_error(), None);
         vm.set_source("
             : PRIMES  ( -- n )  FLAGS 8190 1 FILL  0 3  EFLAG @ FLAGS
                 DO   I C@
@@ -4062,25 +4061,29 @@
                     THEN  2 +
                 LOOP  DROP ;
         ");
-        assert!(vm.evaluate().is_ok());
+        vm.evaluate();
+        assert_eq!(vm.last_error(), None);
         vm.set_source("
             : BENCHMARK  0 1 0 DO  PRIMES NIP  LOOP ;
         ");
-        assert!(vm.evaluate().is_ok());
+        vm.evaluate();
+        assert_eq!(vm.last_error(), None);
         vm.set_source("
             : MAIN 
                 FLAGS 8190 + EFLAG !
                 BENCHMARK DROP
             ;
         ");
-        assert!(vm.evaluate().is_ok());
+        vm.evaluate();
+        assert_eq!(vm.last_error(), None);
         vm.set_source("' main");
         vm.evaluate();
         b.iter(|| {
             vm.dup();
             vm.execute();
-            match vm.run() {
-                Err(e) => {
+            vm.run();
+            match vm.last_error() {
+                Some(e) => {
                     match e {
                         Quit => {}
                         _ => {
@@ -4088,7 +4091,7 @@
                         }
                     }
                 }
-                Ok(()) => assert!(true),
+                None => assert!(true),
             };
         });
     }
