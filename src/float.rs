use core::Core;
use memory::{DataSpace, Memory};
use exception::Exception::InvalidMemoryAddress;
use std::mem;
use std::f64::consts::PI;
use {FALSE, TRUE};

pub trait Float: Core {
    fn add_float(&mut self) {
        self.add_primitive("fconstant", Float::fconstant);
        self.add_primitive("float+", Float::float_plus);
        self.add_primitive("floats", Float::floats);
        self.add_primitive("faligned", Float::faligned);
        self.add_primitive("falign", Float::falign);
        self.add_primitive("pi", Float::pi);
        self.add_primitive("f!", Float::fstore);
        self.add_primitive("f@", Float::ffetch);
        self.add_primitive("fabs", Float::fabs);
        self.add_primitive("fsin", Float::fsin);
        self.add_primitive("fcos", Float::fcos);
        self.add_primitive("ftan", Float::ftan);
        self.add_primitive("fsincos", Float::fsincos);
        self.add_primitive("fasin", Float::fasin);
        self.add_primitive("facos", Float::facos);
        self.add_primitive("fatan", Float::fatan);
        self.add_primitive("fatan2", Float::fatan2);
        self.add_primitive("fsqrt", Float::fsqrt);
        self.add_primitive("fdrop", Float::fdrop);
        self.add_primitive("fdup", Float::fdup);
        self.add_primitive("fswap", Float::fswap);
        self.add_primitive("fnip", Float::fnip);
        self.add_primitive("fover", Float::fover);
        self.add_primitive("frot", Float::frot);
        self.add_primitive("fpick", Float::fpick);
        self.add_primitive("s>f", Float::s_to_f);
        self.add_primitive("f>s", Float::f_to_s);
        self.add_primitive("f+", Float::fplus);
        self.add_primitive("f-", Float::fminus);
        self.add_primitive("f*", Float::fstar);
        self.add_primitive("f/", Float::fslash);
        self.add_primitive("f**", Float::fpowf);
        self.add_primitive("f~", Float::fproximate);
        self.add_primitive("f0<", Float::f_zero_less_than);
        self.add_primitive("f0=", Float::f_zero_equals);
        self.add_primitive("f<", Float::f_less_than);
        self.add_primitive("fmin", Float::fmin);
        self.add_primitive("fmax", Float::fmax);
        self.add_primitive("floor", Float::floor);
        self.add_primitive("fround", Float::fround);
        self.add_primitive("fceil", Float::fceil);
        self.add_primitive("fnegate", Float::fnegate);
    }

    // Defining words

    primitive!{fn p_fconst(&mut self) {
        let wp = self.state().word_pointer();
        let pos = DataSpace::aligned_f64(self.wordlist()[wp].dfa());
        let v = unsafe{ self.data_space().get_f64(pos) };
        self.f_stack().push(v);
    }}

    primitive!{fn fconstant(&mut self) {
        let v = self.f_stack().pop();
        self.define(Float::p_fconst, Core::compile_fconst);
        self.data_space().align_f64();
        self.data_space().compile_f64(v);
    }}

    /// Run-time: ( a-addr1 -- a-addr2 )
    ///
    /// Add the size in address units of a float to `a-addr1`, giving `a-addr2`.
    primitive!{fn float_plus(&mut self) {
        let v = self.s_stack().pop();
        self.s_stack().push(v + mem::size_of::<f64>() as isize);
    }}

    /// Run-time: ( n1 -- n2 )
    ///
    /// `n2` is the size in address units of `n1` floats.
    primitive!{fn floats(&mut self) {
        let v = self.s_stack().pop();
        self.s_stack().push(v * mem::size_of::<f64>() as isize);
    }}

    /// Run-time: ( addr -- a-addr )
    ///
    /// Return `a-addr`, the first float-aligned address greater than or equal to `addr`.
    primitive!{fn faligned(&mut self) {
        let pos = self.s_stack().pop();
        let pos = DataSpace::aligned_f64(pos as usize);
        self.s_stack().push(pos as isize);
    }}

    /// Run-time: ( -- )
    ///
    /// If the data-space pointer is not float-aligned, reserve enough space to align it.
    primitive!{fn falign(&mut self) {
        self.data_space().align_f64();
    }}

    primitive!{fn pi(&mut self) {
        self.f_stack().push(PI);
    }}

    // Floating point primitives

    primitive!{fn ffetch(&mut self) {
        let t = DataSpace::aligned_f64(self.s_stack().pop() as usize);
<<<<<<< HEAD
        if self.data_space().start() <= t &&
            t + mem::size_of::<f64>() <= self.data_space().limit()
=======
        // Because t is aligned to f64 boundary, and memory is 4K-page aligned,
        // checking start() <= t < limit() is enough.
        if self.data_space().start() <= t &&
            t < self.data_space().limit()
>>>>>>> 8926510e
        {
            let value = unsafe{ self.data_space().get_f64(t) };
            self.f_stack().push(value);
        } else {
            self.abort_with(InvalidMemoryAddress);
        }
    }}

    primitive!{fn fstore(&mut self) {
        let t = DataSpace::aligned_f64(self.s_stack().pop() as usize);
        let n = self.f_stack().pop();
<<<<<<< HEAD
        if self.data_space().start() <= t &&
            t + mem::size_of::<f64>() <= self.data_space().limit()
=======
        // Because t is aligned to f64 boundary, and memory is 4K-page aligned,
        // checking start() <= t < limit() is enough.
        if self.data_space().start() <= t &&
            t < self.data_space().limit()
>>>>>>> 8926510e
        {
            unsafe{ self.data_space().put_f64(n, t) };
        } else {
            self.abort_with(InvalidMemoryAddress);
        }
    }}

    primitive!{fn fabs(&mut self) {
        let t = self.f_stack().pop();
        self.f_stack().push(t.abs());
    }}

    primitive!{fn fsin(&mut self) {
        let t = self.f_stack().pop();
        self.f_stack().push(t.sin());
    }}

    primitive!{fn fcos(&mut self) {
        let t = self.f_stack().pop();
        self.f_stack().push(t.cos());
    }}

    primitive!{fn ftan(&mut self) {
        let t = self.f_stack().pop();
        self.f_stack().push(t.tan());
    }}

    primitive!{fn fsincos(&mut self) {
        let t = self.f_stack().pop();
        let (s, c) = t.sin_cos();
        self.f_stack().push2(s, c);
    }}

    primitive!{fn fasin(&mut self) {
        let t = self.f_stack().pop();
        self.f_stack().push(t.asin());
    }}

    primitive!{fn facos(&mut self) {
        let t = self.f_stack().pop();
        self.f_stack().push(t.acos());
    }}

    primitive!{fn fatan(&mut self) {
        let t = self.f_stack().pop();
        self.f_stack().push(t.atan());
    }}

    primitive!{fn fatan2(&mut self) {
        let t = self.f_stack().pop();
        let n = self.f_stack().pop();
        self.f_stack().push(n.atan2(t));
    }}

    primitive!{fn fsqrt(&mut self) {
        let t = self.f_stack().pop();
        self.f_stack().push(t.sqrt());
    }}

    primitive!{fn fswap(&mut self) {
        let t = self.f_stack().pop();
        let n = self.f_stack().pop();
        self.f_stack().push2(t, n);
    }}

    primitive!{fn fnip(&mut self) {
        let t = self.f_stack().pop();
        let _ = self.f_stack().pop();
        self.f_stack().push(t);
    }}

    primitive!{fn fdup(&mut self) {
        let t = self.f_stack().pop();
        self.f_stack().push2(t, t);
    }}

    primitive!{fn fdrop(&mut self) {
        let _ = self.f_stack().pop();
    }}

    primitive!{fn frot(&mut self) {
        let x3 = self.f_stack().pop();
        let x2 = self.f_stack().pop();
        let x1 = self.f_stack().pop();
        self.f_stack().push3(x2, x3, x1);
    }}

    primitive!{fn fover(&mut self) {
        let t = self.f_stack().pop();
        let n = self.f_stack().pop();
        self.f_stack().push3(n, t, n);
    }}

    /// Place a copy of the nth floating point stack entry on top of the floating point stack. `fpick ( n -- ) ( F: ... -- x )`
    ///
    /// `0 fpick` is equivalent to `fdup`.
    primitive!{fn fpick(&mut self) {
        let t = self.s_stack().pop() as u8;
        let len = self.f_stack().len;
        let x = self.f_stack()[len.wrapping_sub(t.wrapping_add(1))];
        self.f_stack().push(x);
    }}

    primitive!{fn s_to_f(&mut self) {
        let t = self.s_stack().pop();
        self.f_stack().push(t as f64);
    }}

    primitive!{fn f_to_s(&mut self) {
        let t = self.f_stack().pop();
        self.s_stack().push(t as isize);
    }}

    primitive!{fn fplus(&mut self) {
        let t = self.f_stack().pop();
        let n = self.f_stack().pop();
        self.f_stack().push(n + t);
    }}

    primitive!{fn fminus(&mut self) {
        let t = self.f_stack().pop();
        let n = self.f_stack().pop();
        self.f_stack().push(n - t);
    }}

    primitive!{fn fstar(&mut self) {
        let t = self.f_stack().pop();
        let n = self.f_stack().pop();
        self.f_stack().push(n * t);
    }}

    primitive!{fn fslash(&mut self) {
        let t = self.f_stack().pop();
        let n = self.f_stack().pop();
        self.f_stack().push(n / t);
    }}

    primitive!{fn fpowf(&mut self) {
        let t = self.f_stack().pop();
        let n = self.f_stack().pop();
        self.f_stack().push(n.powf(t));
    }}

    primitive!{fn fproximate(&mut self) {
        let (x1, x2, x3) = self.f_stack().pop3();
        if x3 > 0.0 {
            self.s_stack()
                .push(if (x1 - x2).abs() < x3 { TRUE } else { FALSE });
        } else if x3 == 0.0 {
            self.s_stack().push(if x1 == x2 { TRUE } else { FALSE });
        } else {
            self.s_stack()
                .push(if (x1 - x2).abs() < (x3.abs() * (x1.abs() + x2.abs())) {
                          TRUE
                      } else {
                          FALSE
                      });
        }
    }}

    primitive!{fn f_zero_less_than(&mut self) {
        let t = self.f_stack().pop();
        self.s_stack().push(if t < 0.0 { TRUE } else { FALSE });
    }}

    primitive!{fn f_zero_equals(&mut self) {
        let t = self.f_stack().pop();
        self.s_stack().push(if t == 0.0 { TRUE } else { FALSE });
    }}

    primitive!{fn f_less_than(&mut self) {
        let t = self.f_stack().pop();
        let n = self.f_stack().pop();
        self.s_stack().push(if n < t { TRUE } else { FALSE });
    }}

    primitive!{fn fmin(&mut self) {
        let (n, t) = self.f_stack().pop2();
        self.f_stack().push(t.min(n));
    }}

    primitive!{fn fmax(&mut self) {
        let (n, t) = self.f_stack().pop2();
        self.f_stack().push(t.max(n));
    }}

    primitive!{fn fround(&mut self) {
        let t = self.f_stack().pop();
        self.f_stack().push(t.round());
    }}

    primitive!{fn floor(&mut self) {
        let t = self.f_stack().pop();
        self.f_stack().push(t.floor());
    }}

    primitive!{fn fceil(&mut self) {
        let t = self.f_stack().pop();
        self.f_stack().push(t.ceil());
    }}

    primitive!{fn fnegate(&mut self) {
        let t = self.f_stack().pop();
        self.f_stack().push(-t);
    }}
}

#[cfg(test)]
mod tests {
    use super::Float;
    use core::Core;
    use exception::Exception::UndefinedWord;
    use vm::VM;

    #[test]
    fn test_ans_forth_float() {
        let vm = &mut VM::new(16, 16);
        vm.set_source("1E");
        vm.evaluate();
        assert_eq!(vm.f_stack().len(), 1);
        assert_ulps_eq!(vm.f_stack().pop(), 1.0);
        vm.set_source("1.E");
        vm.evaluate();
        assert_eq!(vm.f_stack().len(), 1);
        assert_ulps_eq!(vm.f_stack().pop(), 1.0);
        vm.set_source("1.E+");
        vm.evaluate();
        assert_eq!(vm.f_stack().len(), 1);
        assert_ulps_eq!(vm.f_stack().pop(), 1.0);
        vm.set_source("1.E-");
        vm.evaluate();
        assert_eq!(vm.f_stack().len(), 1);
        assert_ulps_eq!(vm.f_stack().pop(), 1.0);
        vm.set_source("1.E2");
        vm.evaluate();
        assert_eq!(vm.f_stack().len(), 1);
        assert_ulps_eq!(vm.f_stack().pop(), 100.0);
        vm.set_source("1.0E");
        vm.evaluate();
        assert_eq!(vm.f_stack().len(), 1);
        assert_ulps_eq!(vm.f_stack().pop(), 1.0);
        vm.set_source("-1E");
        vm.evaluate();
        assert_eq!(vm.f_stack().len(), 1);
        assert_ulps_eq!(vm.f_stack().pop(), -1.0);
        vm.set_source("1.23E");
        vm.evaluate();
        assert_eq!(vm.f_stack().len(), 1);
        assert_ulps_eq!(vm.f_stack().pop(), 1.23);
        vm.set_source("12.3E-2");
        vm.evaluate();
        assert_eq!(vm.f_stack().len(), 1);
        assert_ulps_eq!(vm.f_stack().pop(), 0.123);
        vm.set_source("-12.3E+2");
        vm.evaluate();
        assert_eq!(vm.f_stack().len(), 1);
        assert_ulps_eq!(vm.f_stack().pop(), -1230.0);
        vm.set_source(".3E");
        vm.evaluate();
        assert_eq!(vm.last_error(), Some(UndefinedWord));
        assert_eq!(vm.f_stack().len(), 0);
    }

    #[test]
    fn test_evaluate_f64() {
        let vm = &mut VM::new(16, 16);
        vm.set_source("1.0E 2.5E");
        vm.evaluate();
        assert_eq!(vm.last_error(), None);
        assert_eq!(vm.f_stack().len(), 2);
        assert!(0.99999 < vm.f_stack().as_slice()[0]);
        assert!(vm.f_stack().as_slice()[0] < 1.00001);
        assert!(2.49999 < vm.f_stack().as_slice()[1]);
        assert!(vm.f_stack().as_slice()[1] < 2.50001);
    }

    #[test]
    fn test_fconstant() {
        let vm = &mut VM::new(16, 16);
        vm.set_source("1.1E fconstant x x x");
        vm.evaluate();
        assert_eq!(vm.last_error(), None);
        assert_eq!(vm.f_stack().as_slice(), [1.1, 1.1]);
    }

    #[test]
    fn test_fstore_ffetch() {
        let vm = &mut VM::new(16, 16);
        vm.set_source("3.3e here f!  0.0e  here f@");
        vm.evaluate();
        assert_eq!(vm.last_error(), None);
        assert_eq!(vm.f_stack().as_slice(), [0.0, 3.3]);
    }

    #[test]
    fn test_fabs() {
        let vm = &mut VM::new(16, 16);
        vm.set_source("-3.14E fabs");
        vm.evaluate();
        assert_eq!(vm.last_error(), None);
        assert_eq!(vm.f_stack().len(), 1);
        assert!(match vm.f_stack().pop() {
            t => t > 3.13999 && t < 3.14001,
        });
    }

    #[test]
    fn test_fsin() {
        let vm = &mut VM::new(16, 16);
        vm.set_source("3.14E fsin");
        vm.evaluate();
        assert_eq!(vm.last_error(), None);
        assert_eq!(vm.f_stack().len(), 1);
        assert!(match vm.f_stack().pop() {
            t => t > 0.0015925 && t < 0.0015927,
        });
    }

    #[test]
    fn test_fcos() {
        let vm = &mut VM::new(16, 16);
        vm.set_source("3.0E fcos");
        vm.evaluate();
        assert_eq!(vm.last_error(), None);
        assert_eq!(vm.f_stack().len(), 1);
        assert!(match vm.f_stack().pop() {
            t => t > -0.989993 && t < -0.989991,
        });
    }

    #[test]
    fn test_ftan() {
        let vm = &mut VM::new(16, 16);
        vm.set_source("3.0E ftan");
        vm.evaluate();
        assert_eq!(vm.last_error(), None);
        assert_eq!(vm.f_stack().len(), 1);
        assert!(match vm.f_stack().pop() {
            t => t > -0.142547 && t < -0.142545,
        });
    }

    #[test]
    fn test_fasin() {
        let vm = &mut VM::new(16, 16);
        vm.set_source("0.3E fasin");
        vm.evaluate();
        assert_eq!(vm.last_error(), None);
        assert_eq!(vm.f_stack().len(), 1);
        assert!(match vm.f_stack().pop() {
            t => t > 0.304691 && t < 0.304693,
        });
    }

    #[test]
    fn test_facos() {
        let vm = &mut VM::new(16, 16);
        vm.set_source("0.3E facos");
        vm.evaluate();
        assert_eq!(vm.last_error(), None);
        assert_eq!(vm.f_stack().len(), 1);
        assert!(match vm.f_stack().pop() {
            t => t > 1.266102 && t < 1.266104,
        });
    }

    #[test]
    fn test_fatan() {
        let vm = &mut VM::new(16, 16);
        vm.set_source("0.3E fatan");
        vm.evaluate();
        assert_eq!(vm.last_error(), None);
        assert_eq!(vm.f_stack().len(), 1);
        assert!(match vm.f_stack().pop() {
            t => t > 0.291455 && t < 0.291457,
        });
    }

    #[test]
    fn test_fatan2() {
        let vm = &mut VM::new(16, 16);
        vm.set_source("3.0E 4.0E fatan2");
        vm.evaluate();
        assert_eq!(vm.last_error(), None);
        assert_eq!(vm.f_stack().len(), 1);
        assert!(match vm.f_stack().pop() {
            t => t > 0.643500 && t < 0.643502,
        });
    }

    #[test]
    fn test_fsqrt() {
        let vm = &mut VM::new(16, 16);
        vm.set_source("0.3E fsqrt");
        vm.evaluate();
        assert_eq!(vm.last_error(), None);
        assert_eq!(vm.f_stack().len(), 1);
        assert!(match vm.f_stack().pop() {
            t => t > 0.547721 && t < 0.547723,
        });
    }

    #[test]
    fn test_fdrop() {
        let vm = &mut VM::new(16, 16);
        vm.f_stack().push(1.0);
        vm.fdrop();
        assert_eq!(vm.last_error(), None);
        assert_eq!(vm.f_stack().as_slice(), []);
    }

    #[test]
    fn test_fnip() {
        let vm = &mut VM::new(16, 16);
        vm.f_stack().push2(1.0, 2.0);
        vm.check_stacks();
        match vm.last_error() {
            Some(_) => assert!(true, "Floating point stack overflow"),
            None => {}
        };
        vm.fnip();
        assert_eq!(vm.last_error(), None);
        assert_eq!(vm.f_stack().as_slice(), [2.0]);
    }

    #[test]
    fn test_fswap() {
        let vm = &mut VM::new(16, 16);
        vm.f_stack().push2(1.0, 2.0);
        vm.check_stacks();
        match vm.last_error() {
            Some(_) => assert!(true, "Floating point stack overflow"),
            None => {}
        };
        vm.fswap();
        assert_eq!(vm.last_error(), None);
        assert_eq!(vm.f_stack().as_slice(), [2.0, 1.0]);
    }

    #[test]
    fn test_fdup() {
        let vm = &mut VM::new(16, 16);
        vm.f_stack().push(1.0);
        vm.fdup();
        vm.check_stacks();
        assert_eq!(vm.last_error(), None);
        assert_eq!(vm.f_stack().as_slice(), [1.0, 1.0]);
    }

    #[test]
    fn test_fover() {
        let vm = &mut VM::new(16, 16);
        vm.f_stack().push2(1.0, 2.0);
        vm.fover();
        vm.check_stacks();
        assert_eq!(vm.last_error(), None);
        assert_eq!(vm.f_stack().as_slice(), [1.0, 2.0, 1.0]);
    }

    #[test]
    fn test_frot() {
        let vm = &mut VM::new(16, 16);
        vm.f_stack().push3(1.0, 2.0, 3.0);
        vm.frot();
        vm.check_stacks();
        assert_eq!(vm.last_error(), None);
        assert_eq!(vm.f_stack().as_slice(), [2.0, 3.0, 1.0]);
    }

    #[test]
    fn test_fpick() {
        let vm = &mut VM::new(16, 16);
        vm.f_stack().push(1.0);
        vm.s_stack().push(0);
        vm.fpick();
        vm.check_stacks();
        assert_eq!(vm.last_error(), None);
        assert_eq!(vm.s_stack().as_slice(), []);
        assert_eq!(vm.f_stack().as_slice(), [1.0, 1.0]);

        let vm = &mut VM::new(16, 16);
        vm.f_stack().push(1.0);
        vm.f_stack().push(0.0);
        vm.s_stack().push(1);
        vm.fpick();
        vm.check_stacks();
        assert_eq!(vm.last_error(), None);
        assert_eq!(vm.s_stack().as_slice(), []);
        assert_eq!(vm.f_stack().as_slice(), [1.0, 0.0, 1.0]);
    }

    #[test]
    fn test_fplus_fminus_fstar_fslash() {
        let vm = &mut VM::new(16, 16);
        vm.set_source("9.0e 10.0e f+ 11.0e f- 12.0e f* 13.0e f/");
        vm.evaluate();
        assert_eq!(vm.last_error(), None);
        assert_eq!(vm.f_stack().len(), 1);
        assert!(match vm.f_stack().pop() {
            t => t > 7.384614 && t < 7.384616,
        });
        vm.check_stacks();
        assert_eq!(vm.last_error(), None);
    }

    #[test]
    fn test_f_zero_less_than() {
        let vm = &mut VM::new(16, 16);
        vm.set_source("0.0e f0<   0.1e f0<   -0.1e f0<");
        vm.evaluate();
        assert_eq!(vm.last_error(), None);
        assert_eq!(vm.s_stack().len(), 3);
        assert_eq!(vm.s_stack().pop(), -1);
        assert_eq!(vm.s_stack().pop(), 0);
        assert_eq!(vm.s_stack().pop(), 0);
        assert_eq!(vm.f_stack().as_slice(), []);
        vm.check_stacks();
        assert_eq!(vm.last_error(), None);
    }

    #[test]
    fn test_f_zero_equals() {
        let vm = &mut VM::new(16, 16);
        vm.set_source("0.0e f0=   0.1e f0=   -0.1e f0=");
        vm.evaluate();
        assert_eq!(vm.last_error(), None);
        assert_eq!(vm.s_stack().len(), 3);
        assert_eq!(vm.s_stack().pop(), 0);
        assert_eq!(vm.s_stack().pop(), 0);
        assert_eq!(vm.s_stack().pop(), -1);
        assert_eq!(vm.f_stack().as_slice(), []);
        vm.check_stacks();
        assert_eq!(vm.last_error(), None);
    }

    #[test]
    fn test_f_less_than() {
        let vm = &mut VM::new(16, 16);
        vm.set_source("0.0e 0.0e f<   0.1e 0.0e f<   -0.1e 0.0e f<");
        vm.evaluate();
        assert_eq!(vm.last_error(), None);
        assert_eq!(vm.s_stack().len(), 3);
        assert_eq!(vm.s_stack().pop(), -1);
        assert_eq!(vm.s_stack().pop(), 0);
        assert_eq!(vm.s_stack().pop(), 0);
        assert_eq!(vm.f_stack().as_slice(), []);
        vm.check_stacks();
        assert_eq!(vm.last_error(), None);
    }

    #[test]
    fn test_fproximate() {
        let vm = &mut VM::new(16, 16);
        vm.set_source("0.1e 0.1e 0.0e f~   0.1e 0.1000000001e 0.0e f~");
        vm.evaluate();
        assert_eq!(vm.last_error(), None);
        assert_eq!(vm.s_stack().len(), 2);
        assert_eq!(vm.s_stack().pop(), 0);
        assert_eq!(vm.s_stack().pop(), -1);
        assert_eq!(vm.f_stack().as_slice(), []);
        vm.check_stacks();
        assert_eq!(vm.last_error(), None);
        vm.s_stack().reset();
        vm.set_source("0.1e 0.1e 0.001e f~   0.1e 0.109e 0.01e f~   0.1e 0.111e  0.01e f~");
        vm.evaluate();
        assert_eq!(vm.last_error(), None);
        assert_eq!(vm.s_stack().len(), 3);
        assert_eq!(vm.s_stack().pop(), 0);
        assert_eq!(vm.s_stack().pop(), -1);
        assert_eq!(vm.s_stack().pop(), -1);
        assert_eq!(vm.f_stack().as_slice(), []);
        vm.check_stacks();
        assert_eq!(vm.last_error(), None);
        vm.s_stack().reset();
        vm.set_source("0.1e 0.1e -0.001e f~   0.1e 0.109e -0.1e f~   0.1e 0.109e  -0.01e f~");
        vm.evaluate();
        assert_eq!(vm.last_error(), None);
        assert_eq!(vm.s_stack().len(), 3);
        assert_eq!(vm.s_stack().pop(), 0);
        assert_eq!(vm.s_stack().pop(), -1);
        assert_eq!(vm.s_stack().pop(), -1);
        assert_eq!(vm.f_stack().as_slice(), []);
        vm.check_stacks();
        assert_eq!(vm.last_error(), None);
        vm.s_stack().reset();
    }

    #[test]
    #[cfg(not(target_arch = "x86_64"))]
    fn test_very_long_float() {
        let vm = &mut VM::new(16, 16);
        vm.set_source("0.10000000000000001e");
        vm.evaluate();
        assert_eq!(vm.last_error(), Some(UndefinedWord));
    }

    #[test]
    #[cfg(target_arch = "x86_64")]
    fn test_very_long_float() {
        let vm = &mut VM::new(16, 16);
        vm.set_source("0.10000000000000001e");
        vm.evaluate();
        assert_eq!(vm.last_error(), None);
    }


    #[test]
    fn test_n_to_f() {
        let vm = &mut VM::new(16, 16);
        vm.set_source("0 s>f -1 s>f 1 s>f");
        vm.evaluate();
        assert_eq!(vm.last_error(), None);
        assert_eq!(vm.f_stack().as_slice(), [0.0, -1.0, 1.0]);
    }

    #[test]
    fn test_f_to_n() {
        let vm = &mut VM::new(16, 16);
        vm.set_source("0.0e f>s -1.0e f>s 1.0e f>s");
        vm.evaluate();
        assert_eq!(vm.last_error(), None);
        assert_eq!(vm.s_stack().as_slice(), [0, -1, 1]);
    }

    #[test]
    fn test_flit_and_compile_float() {
        let vm = &mut VM::new(16, 16);
        vm.set_source(": test 1.0e 2.0e ; test");
        vm.evaluate();
        assert_eq!(vm.last_error(), None);
        assert_eq!(vm.f_stack().as_slice(), [1.0, 2.0]);
    }
}<|MERGE_RESOLUTION|>--- conflicted
+++ resolved
@@ -107,15 +107,10 @@
 
     primitive!{fn ffetch(&mut self) {
         let t = DataSpace::aligned_f64(self.s_stack().pop() as usize);
-<<<<<<< HEAD
-        if self.data_space().start() <= t &&
-            t + mem::size_of::<f64>() <= self.data_space().limit()
-=======
         // Because t is aligned to f64 boundary, and memory is 4K-page aligned,
         // checking start() <= t < limit() is enough.
         if self.data_space().start() <= t &&
             t < self.data_space().limit()
->>>>>>> 8926510e
         {
             let value = unsafe{ self.data_space().get_f64(t) };
             self.f_stack().push(value);
@@ -127,15 +122,10 @@
     primitive!{fn fstore(&mut self) {
         let t = DataSpace::aligned_f64(self.s_stack().pop() as usize);
         let n = self.f_stack().pop();
-<<<<<<< HEAD
-        if self.data_space().start() <= t &&
-            t + mem::size_of::<f64>() <= self.data_space().limit()
-=======
         // Because t is aligned to f64 boundary, and memory is 4K-page aligned,
         // checking start() <= t < limit() is enough.
         if self.data_space().start() <= t &&
             t < self.data_space().limit()
->>>>>>> 8926510e
         {
             unsafe{ self.data_space().put_f64(n, t) };
         } else {
